import uuid
from collections.abc import Iterable
from typing import (Any, Callable, Dict, List, Optional, Sequence, Tuple, Type,
                    Union)

import numpy as np
import scipy
from filterpy.kalman import KalmanFilter

from motpy.core import Box, Detection, Track, Vector, setup_logger
from motpy.metrics import angular_similarity, calculate_iou
from motpy.model import Model, ModelPreset

logger = setup_logger(__name__)


def get_kalman_object_tracker(model: Model, x0: Optional[Vector] = None) -> KalmanFilter:
    """ returns Kalman-based tracker based on a specified motion model spec.
        e.g. for spec = {'order_pos': 1, 'dim_pos': 2, 'order_size': 0, 'dim_size': 1}
        we expect the following setup:
        state x, x', y, y', w, h
        where x and y are centers of boxes
              w and h are width and height
    """

    tracker = KalmanFilter(dim_x=model.state_length,
                           dim_z=model.measurement_length)
    tracker.F = model.build_F()
    tracker.Q = model.build_Q()
    tracker.H = model.build_H()
    tracker.R = model.build_R()
    tracker.P = model.build_P()

    if x0 is not None:
        tracker.x = x0

    return tracker


DEFAULT_MODEL_SPEC = ModelPreset.constant_velocity_and_static_box_size_2d.value


def exponential_moving_average_fn(gamma: float) -> Callable:
    def fn(old, new):
        if new is None:
            return old

        if isinstance(new, Iterable):
            new = np.array(new)

        if old is None:
            return new  # first call

        if isinstance(old, Iterable):
            old = np.array(old)

        return gamma * old + (1 - gamma) * new

    return fn


class SingleObjectTracker:
    def __init__(self,
                 max_staleness: float = 12.0,
                 smooth_score_gamma: float = 0.8,
                 smooth_feature_gamma: float = 0.9,
                 score0: Optional[float] = None,
                 class_id0: Optional[int] = None):
        self.id: str = str(uuid.uuid4())
        self.steps_alive: int = 1
        self.steps_positive: int = 1
        self.staleness: float = 0.0
        self.max_staleness: float = max_staleness

        self.update_score_fn: Callable = exponential_moving_average_fn(smooth_score_gamma)
        self.update_feature_fn: Callable = exponential_moving_average_fn(smooth_feature_gamma)

        self.score: Optional[float] = score0
        self.feature: Optional[Vector] = None

        self.class_id_counts: Dict = dict()
        self.class_id: Optional[int] = self.update_class_id(class_id0)

        logger.debug(f'creating new tracker {self.id}')

    def box(self) -> Box:
        raise NotImplementedError()

    def is_invalid(self) -> bool:
        raise NotImplementedError()

    def _predict(self) -> None:
        raise NotImplementedError()

    def predict(self) -> None:
        self._predict()
        self.steps_alive += 1

    def update_class_id(self, class_id: int) -> int:
        """ find most frequent prediction of class_id in recent K class_ids """
        if class_id is None:
            return None

        if class_id in self.class_id_counts:
            self.class_id_counts[class_id] += 1
        else:
            self.class_id_counts[class_id] = 1

        return max(self.class_id_counts, key=self.class_id_counts.get)

    def _update_box(self, detection: Detection) -> None:
        raise NotImplementedError()

    def update(self, detection: Detection) -> None:
        self._update_box(detection)

        self.steps_positive += 1

        self.class_id = self.update_class_id(detection.class_id)
        self.score = self.update_score_fn(old=self.score, new=detection.score)
        self.feature = self.update_feature_fn(old=self.feature, new=detection.feature)

        # reduce the staleness of a tracker, faster than growth rate
        self.unstale(rate=3)

    def stale(self, rate: float = 1.0) -> float:
        self.staleness += rate
        return self.staleness

    def unstale(self, rate: float = 2.0) -> float:
        self.staleness = max(0, self.staleness - rate)
        return self.staleness

    def is_stale(self) -> bool:
        return self.staleness >= self.max_staleness

    def __repr__(self) -> str:
        return f'(box: {str(self.box())}, score: {self.score}, class_id: {self.class_id}, staleness: {self.staleness:.2f})'


class KalmanTracker(SingleObjectTracker):
    """ A single object tracker using Kalman filter with specified motion model specification """

    def __init__(self,
                 model_kwargs: dict = DEFAULT_MODEL_SPEC,
                 dt: float = 1 / 24,
                 x0: Optional[Vector] = None,
                 box0: Optional[Box] = None,
                 **kwargs) -> None:

        super(KalmanTracker, self).__init__(**kwargs)

        self.model_kwargs: dict = model_kwargs
        self.model = Model(dt=dt, **self.model_kwargs)

        if x0 is None:
            x0 = self.model.box_to_x(box0)

        self._tracker: KalmanFilter = get_kalman_object_tracker(model=self.model, x0=x0)

    def _predict(self) -> None:
        self._tracker.predict()

    def _update_box(self, detection: Detection) -> None:
        z = self.model.box_to_z(detection.box)
        self._tracker.update(z)

    def box(self) -> Box:
        return self.model.x_to_box(self._tracker.x)

    def is_invalid(self) -> bool:
        try:
            has_nans = any(np.isnan(self._tracker.x))
            return has_nans
        except Exception as e:
            logger.warning(f'invalid tracker - exception: {e}')
            return True


class SimpleTracker(SingleObjectTracker):
    """ A simple single tracker with no motion modeling and box update using exponential moving averege """

    def __init__(self,
                 box0: Optional[Box] = None,
                 box_update_gamma: float = 0.5,
                 **kwargs):

        super(SimpleTracker, self).__init__(**kwargs)
        self._box: Box = box0

        self.update_box_fn: Callable = exponential_moving_average_fn(box_update_gamma)

    def _predict(self) -> None:
        pass

    def _update_box(self, detection: Detection) -> None:
        self._box = self.update_box_fn(old=self._box, new=detection.box)

    def box(self) -> Box:
        return self._box

    def is_invalid(self) -> bool:
        try:
            return any(np.isnan(self._box))
        except Exception as e:
            logger.warning(f'invalid tracker - exception: {e}')
            return True


""" assignment cost calculation & matching methods """


def match_by_cost_matrix(trackers: Sequence[SingleObjectTracker],
                         detections: Sequence[Detection],
                         min_iou: float = 0.1,
                         **kwargs) -> np.ndarray:
    if len(trackers) == 0 or len(detections) == 0:
        return []

    cost_mat, iou_mat = cost_matrix_iou_feature(trackers, detections, **kwargs)
    row_ind, col_ind = scipy.optimize.linear_sum_assignment(cost_mat)

    # filter out low IOU matches
    ret = [[r, c] for r, c in zip(row_ind, col_ind) if iou_mat[r, c] >= min_iou]
    return np.array(ret)


def _sequence_has_none(seq: Sequence[Any]) -> bool:
    return any([r is None for r in seq])


def cost_matrix_iou_feature(trackers: Sequence[SingleObjectTracker],
                            detections: Sequence[Detection],
                            feature_similarity_fn=angular_similarity,
                            feature_similarity_beta: float = None) -> Tuple[np.ndarray, np.ndarray]:

    # boxes
    b1 = np.array([t.box() for t in trackers])
    b2 = np.array([d.box for d in detections])

    # box iou
    inferred_dim = int(len(b1[0]) / 2)
    iou_mat = calculate_iou(b1, b2, dim=inferred_dim)

    # feature similarity
    if feature_similarity_beta is not None:
        # get features
        f1 = [t.feature for t in trackers]
        f2 = [d.feature for d in detections]

        if _sequence_has_none(f1) or _sequence_has_none(f2):
            # fallback to pure IOU due to missing features
            apt_mat = iou_mat
        else:
            sim_mat = feature_similarity_fn(f1, f2)
            sim_mat = feature_similarity_beta + (1 - feature_similarity_beta) * sim_mat

            # combined aptitude
            apt_mat = np.multiply(iou_mat, sim_mat)
    else:
        apt_mat = iou_mat

    cost_mat = -1.0 * apt_mat
    return cost_mat, iou_mat


class MatchingFunction:
    def __call__(self,
                 trackers: Sequence[SingleObjectTracker],
                 detections: Sequence[Detection]) -> np.ndarray:
        raise NotImplementedError()


class BasicMatchingFunction(MatchingFunction):
    """ class implements the most basic matching function, taking
    detections boxes and optional feature similarity into account """

    def __init__(self, min_iou: float = 0.1,
                 feature_similarity_fn=angular_similarity,
                 feature_similarity_beta: Optional[float] = None) -> None:

        self.min_iou = min_iou
        self.feature_similarity_fn = feature_similarity_fn
        self.feature_similarity_beta = feature_similarity_beta

    def __call__(self,
                 trackers: Sequence[SingleObjectTracker],
                 detections: Sequence[Detection]) -> np.ndarray:
        return match_by_cost_matrix(
            trackers, detections,
            self.min_iou,
            feature_similarity_fn=self.feature_similarity_fn,
            feature_similarity_beta=self.feature_similarity_beta)


class MultiObjectTracker:
    def __init__(self, dt: float,
                 model_spec: Union[str, dict] = DEFAULT_MODEL_SPEC,
                 matching_fn: Optional[MatchingFunction] = None,
                 tracker_kwargs: dict = None,
                 matching_fn_kwargs: dict = None,
                 active_tracks_kwargs: dict = None) -> None:
        """
            model_spec specifies the dimension and order for position and size of the object
            matching_fn determines the strategy on which the trackers and detections are assigned.

            tracker_kwargs are passed to each single object tracker
            active_tracks_kwargs limits surfacing of fresh/fading out tracks
        """

        self.dt: float = dt
        self.trackers: List[SingleObjectTracker] = []

        # kwargs to be passed to each single object tracker
        self.tracker_kwargs: dict = tracker_kwargs if tracker_kwargs is not None else {}
        self.tracker_clss: Optional[Type[SingleObjectTracker]] = None

        # translate model specification into single object tracker to be used
        if model_spec is None:
            self.tracker_clss = SimpleTracker
        elif isinstance(model_spec, dict):
            self.tracker_clss = KalmanTracker
            self.tracker_kwargs['model_kwargs'] = model_spec
        elif isinstance(model_spec, str) and model_spec in ModelPreset.__members__:
            self.tracker_clss = KalmanTracker
            self.tracker_kwargs['model_kwargs'] = ModelPreset[model_spec].value
        else:
            raise NotImplementedError(f'unsupported motion model {model_spec}')

        logger.debug(f'using single tracker of class: {self.tracker_clss} with kwargs: {self.tracker_kwargs}')

        self.matching_fn: BasicMatchingFunction = matching_fn
        self.matching_fn_kwargs = matching_fn_kwargs if matching_fn_kwargs is not None else {}
        if self.matching_fn is None:
            self.matching_fn = BasicMatchingFunction(**self.matching_fn_kwargs)

        # kwargs to be used when self.step returns active tracks
        self.active_tracks_kwargs: dict = active_tracks_kwargs if active_tracks_kwargs is not None else {}
        logger.debug('using active_tracks_kwargs: %s' % str(self.active_tracks_kwargs))

    def active_tracks(self,
                      max_staleness_to_positive_ratio: float = 3.0,
                      max_staleness: float = 999,
                      min_steps_alive: int = -1) -> List[Track]:
        """ returns all active tracks after optional filtering by tracker steps count and staleness """

        tracks: List[Track] = []
        for tracker in self.trackers:
            cond1 = tracker.staleness / tracker.steps_positive < max_staleness_to_positive_ratio  # early stage
            cond2 = tracker.staleness < max_staleness
            cond3 = tracker.steps_alive >= min_steps_alive
            if cond1 and cond2 and cond3:
                tracks.append(Track(id=tracker.id, box=tracker.box(), score=tracker.score, class_id=tracker.class_id))

        logger.debug('active/all tracks: %d/%d' % (len(self.trackers), len(tracks)))
        return tracks

    def cleanup_trackers(self) -> None:
        count_before = len(self.trackers)
        self.trackers = [t for t in self.trackers if not (t.is_stale() or t.is_invalid())]
        count_after = len(self.trackers)
        logger.debug('deleted %s/%s trackers' % (count_before - count_after, count_before))

    def step(self, detections: Sequence[Detection]) -> List[Track]:
        """ the method matches the new detections with existing trackers,
        creates new trackers if necessary and performs the cleanup.
        Returns the active tracks after active filtering applied """

        # filter out empty detections
        detections = [det for det in detections if det.box is not None]

        # all trackers: predict
        for t in self.trackers:
            t.predict()

        # match trackers with detections
        logger.debug('step with %d detections' % len(detections))
        matches = self.matching_fn(self.trackers, detections)
        logger.debug('matched %d pairs' % len(matches))

        # assigned trackers: correct
        for match in matches:
            track_idx, det_idx = match[0], match[1]
            self.trackers[track_idx].update(detection=detections[det_idx])

        # not assigned detections: create new trackers POF
        assigned_det_idxs = set(matches[:, 1]) if len(matches) > 0 else []
        for det_idx in set(range(len(detections))).difference(assigned_det_idxs):
<<<<<<< HEAD
            det = detections[det_idx]
            tracker = self.tracker_clss(box0=det.box, score0=det.score, class_id0=det.class_id, **self.tracker_kwargs)
=======
            tracker = Tracker(box0=detections[det_idx].box,
                              model_spec=self.model_spec,
                              dt=self.dt,
                              **self.tracker_kwargs)
>>>>>>> 6d52e074
            self.trackers.append(tracker)

        # unassigned trackers
        assigned_track_idxs = set(matches[:, 0]) if len(matches) > 0 else []
        for track_idx in set(range(len(self.trackers))).difference(assigned_track_idxs):
            self.trackers[track_idx].stale()

        # cleanup dead trackers
        self.cleanup_trackers()

        return self.active_tracks(**self.active_tracks_kwargs)<|MERGE_RESOLUTION|>--- conflicted
+++ resolved
@@ -181,11 +181,13 @@
     """ A simple single tracker with no motion modeling and box update using exponential moving averege """
 
     def __init__(self,
+                 dt=None,
                  box0: Optional[Box] = None,
                  box_update_gamma: float = 0.5,
                  **kwargs):
 
         super(SimpleTracker, self).__init__(**kwargs)
+        self.dt = dt
         self._box: Box = box0
 
         self.update_box_fn: Callable = exponential_moving_average_fn(box_update_gamma)
@@ -386,15 +388,12 @@
         # not assigned detections: create new trackers POF
         assigned_det_idxs = set(matches[:, 1]) if len(matches) > 0 else []
         for det_idx in set(range(len(detections))).difference(assigned_det_idxs):
-<<<<<<< HEAD
             det = detections[det_idx]
-            tracker = self.tracker_clss(box0=det.box, score0=det.score, class_id0=det.class_id, **self.tracker_kwargs)
-=======
-            tracker = Tracker(box0=detections[det_idx].box,
-                              model_spec=self.model_spec,
-                              dt=self.dt,
-                              **self.tracker_kwargs)
->>>>>>> 6d52e074
+            tracker = self.tracker_clss(box0=det.box,
+                                        score0=det.score,
+                                        class_id0=det.class_id,
+                                        dt=self.dt,
+                                        **self.tracker_kwargs)
             self.trackers.append(tracker)
 
         # unassigned trackers
