--- conflicted
+++ resolved
@@ -389,11 +389,7 @@
         # filter out empty detections
         detections = [det for det in detections if det.box is not None]
 
-<<<<<<< HEAD
         # predict state in all trackers
-=======
-        # all trackers: predict
->>>>>>> 00552a27
         for t in self.trackers:
             t.predict()
 
